--- conflicted
+++ resolved
@@ -21,14 +21,8 @@
 	 ${misc:Depends},
          apt,
          aptitude,
-<<<<<<< HEAD
          python3-apt,
-	 python3-fuzzywuzzy
-=======
-         dpkg (>= 1.16.2),
-         python3-apt (>= 0.8.9),
 	 python3-thefuzz,
->>>>>>> 93f1f52e
 Suggests: debconf,
           reportbug,
           apt-move,
