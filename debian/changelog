--- conflicted
+++ resolved
@@ -1,15 +1,12 @@
 wajig (4.0.4) UNRELEASED; urgency=medium
 
-<<<<<<< HEAD
   * Remove constraints unnecessary since buster (oldstable):
     + wajig: Drop versioned constraint on dpkg and python3-apt in Depends.
 
  -- Debian Janitor <janitor@jelmer.uk>  Fri, 09 Sep 2022 08:41:02 -0000
-=======
   * The fuzzywuzzy Python library has been renamed, it is now thefuzz.
 
  -- Edward Betts <edward@4angle.com>  Sun, 06 Nov 2022 15:31:19 +0000
->>>>>>> 93f1f52e
 
 wajig (4.0.3) unstable; urgency=low
 
